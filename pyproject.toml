--- conflicted
+++ resolved
@@ -1,10 +1,6 @@
 [tool.poetry]
 name = "desdeo-tools"
-<<<<<<< HEAD
-version = "0.3.0"
-=======
 version = "1.1.2"
->>>>>>> 2c30cd0d
 description = "Generic tools and design language used in the DESDEO framework"
 authors = ["Bhupinder Saini", "Giovanni Misitano", "Antti Luopajärvi"]
 license = "MIT"
