[tool.poetry]
name = "desdeo-tools"
version = "0.2.1"
description = "Generic tools and design language used in the DESDEO framework"
authors = ["Bhupinder Saini"]
license = "MIT"

[tool.poetry.dependencies]
python = "^3.7"
numpy = "^1.17"
pandas = "^0.25.3"
matplotlib = "^3.2.1"

[tool.poetry.dev-dependencies]
flake8 = "^3.7"
pylint = "^2.4"
black = {version = "^18.3-alpha.0", allow-prereleases = true}
jupyter = "^1.0"
<<<<<<< HEAD
desdeo_problem = "^0.13.0"
pytest = "^5.4.1"
=======
matplotlib = "^3.1"
>>>>>>> 4de3a256
[build-system]
requires = ["poetry>=0.12"]
build-backend = "poetry.masonry.api"<|MERGE_RESOLUTION|>--- conflicted
+++ resolved
@@ -16,12 +16,8 @@
 pylint = "^2.4"
 black = {version = "^18.3-alpha.0", allow-prereleases = true}
 jupyter = "^1.0"
-<<<<<<< HEAD
 desdeo_problem = "^0.13.0"
 pytest = "^5.4.1"
-=======
-matplotlib = "^3.1"
->>>>>>> 4de3a256
 [build-system]
 requires = ["poetry>=0.12"]
 build-backend = "poetry.masonry.api"