[tool.poetry]
name = "desdeo-tools"
version = "1.9.0"
description = "Generic tools and design language used in the DESDEO framework"
authors = ["Bhupinder Saini", "Giovanni Misitano", "Antti Luopajärvi"]
license = "MIT"

[tool.poetry.dependencies]
python = ">=3.11, <3.12"
numpy = "^1.17"
pandas = "^1.0"
scipy = "^1.2"
numba = "^0.58"
hvwfg = "^1.0.2"

<<<<<<< HEAD

[tool.poetry.group.dev.dependencies]
ruff = "^0.0.291"
=======
[tool.poetry.extras]
mixed-integer-solver = ["rbfopt"]

[tool.poetry.dev-dependencies]
>>>>>>> 08d6fa9e
flake8 = "^3.7"
pylint = "^2.4"
black = {version = "^18.3-alpha.0", allow-prereleases = true}
# jupyter = "^1.0"
matplotlib = "^3.2.1"
pytest = ">=6.2.5"
rope = "^0.16.0"
sphinx = "^6.1.0"
sphinx-autoapi = "^2.0.0"
recommonmark = "^0.6.0"
sphinx_rtd_theme = "^1.2.0"
sphinx_autodoc_typehints = "^1.10.3"
sphinx-automodapi = "^0.12"
rstcheck = "^3.3.1"
nbsphinx = "^0.8.11"
IPython = "^7.31.1"
ipykernel = "^5.3.0"
plotly = "^4.14.3"

[tool.ruff]
# Enable the pycodestyle (`E`) and Pyflakes (`F`) rules by default.
# Unlike Flake8, Ruff doesn't enable pycodestyle warnings (`W`) or
# McCabe complexity (`C901`) by default.
select = ["E", "F"]
ignore = []

# Allow autofix for all enabled rules (when `--fix`) is provided.
fixable = []
unfixable = []

# Exclude a variety of commonly ignored directories.
exclude = [
    ".bzr",
    ".direnv",
    ".eggs",
    ".git",
    ".git-rewrite",
    ".hg",
    ".mypy_cache",
    ".nox",
    ".pants.d",
    ".pytype",
    ".ruff_cache",
    ".svn",
    ".tox",
    ".venv",
    "__pypackages__",
    "_build",
    "buck-out",
    "build",
    "dist",
    "node_modules",
    "venv",
]
per-file-ignores = {}

# Same as Black.
line-length = 120

# Allow unused variables when underscore-prefixed.
dummy-variable-rgx = "^(_+|(_+[a-zA-Z0-9_]*[a-zA-Z0-9]+?))$"

# Assume Python 3.10.
target-version = "py311"


[build-system]
requires = ["poetry>=0.12"]
build-backend = "poetry.masonry.api"<|MERGE_RESOLUTION|>--- conflicted
+++ resolved
@@ -13,16 +13,11 @@
 numba = "^0.58"
 hvwfg = "^1.0.2"
 
-<<<<<<< HEAD
+[tool.poetry.extras]
+mixed-integer-solver = ["rbfopt"]
 
 [tool.poetry.group.dev.dependencies]
 ruff = "^0.0.291"
-=======
-[tool.poetry.extras]
-mixed-integer-solver = ["rbfopt"]
-
-[tool.poetry.dev-dependencies]
->>>>>>> 08d6fa9e
 flake8 = "^3.7"
 pylint = "^2.4"
 black = {version = "^18.3-alpha.0", allow-prereleases = true}
